--- conflicted
+++ resolved
@@ -67,15 +67,9 @@
     _controller?.close();
     _controller = null;
 
-<<<<<<< HEAD
     WidgetsBinding.instance!.removeObserver(this);
-    if (Platform.isAndroid) _channel.setMethodCallHandler(null);
-    if (Platform.isIOS) {
-=======
-    WidgetsBinding.instance.removeObserver(this);
     if (isAndroid) _channel.setMethodCallHandler(null);
     if (isIOS) {
->>>>>>> d7956bc0
       _refreshTimer?.cancel();
       _refreshTimer = null;
     }
@@ -97,11 +91,7 @@
 
   /// Returns true is the service has permission granted by the systme and user
   Future<bool> isEnabled() async =>
-<<<<<<< HEAD
-      Platform.isIOS || await (_channel.invokeMethod<bool>('isEnabled') as FutureOr<bool>);
-=======
-      isIOS || await _channel.invokeMethod<bool>('isEnabled');
->>>>>>> d7956bc0
+      isIOS || await (_channel.invokeMethod<bool>('isEnabled') as FutureOr<bool>);
 
   /// Opens an OS settings page
   ///
@@ -238,13 +228,8 @@
 
 
   /// An image representing the app playing the track
-<<<<<<< HEAD
   ImageProvider? get icon {
-    if (Platform.isIOS) return const AssetImage('assets/apple_music.png', package: 'nowplaying');
-=======
-  ImageProvider get icon {
     if (isIOS) return const AssetImage('assets/apple_music.png', package: 'nowplaying');
->>>>>>> d7956bc0
     return _icons[this.source];
   }
 
